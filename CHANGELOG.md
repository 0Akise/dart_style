--- conflicted
+++ resolved
@@ -6,11 +6,8 @@
 * Add `--verbose` to hide advanced options in `--help` output
 * Add `--verbose` to hide advanced options in `--help` output.
 * Split outer nested control flow elements (#869).
-<<<<<<< HEAD
+* Always place a blank line after script tags (#782).
 * Don't add unneeded splits on if elements near comments (#888).
-=======
-* Always place a blank line after script tags (#782).
->>>>>>> 2fbd00e2
 
 # 1.3.3
 
