# 1.1.3

<<<<<<< HEAD
* Preserve whitespace in multi-line strings inside string interpolations (#711).
  **Note!** This bug means that dart_style 1.1.2 may make semantics changes to
  your strings. You should avoid that version and use 1.1.3.
=======
* Set max SDK version to <3.0.0, and adjusted other dependencies.
>>>>>>> ae95bde9

# 1.1.2

* Don't split inside string interpolations.

# 1.1.1

* Format expressions in string interpolations (#226).
* Apply fixes inside string interpolations (#707).

# 1.1.0

* Add support for "style fixes", opt-in non-whitespace changes.
* Add fix to convert `:` to `=` as the named parameter default value separator.
* Add fix to remove `new` keywords.
* Add fix to remove unneeded `const` keywords.
* Uniformly format constructor invocations and other static method calls.
* Don't crash when showing parse errors in Dart 2 mode (#697).

# 1.0.14

* Support metadata on enum cases (#688).

# 1.0.13

* Support the latest release of `package:analyzer`.

# 1.0.12

* Fix another failure when running in Dart 2.

# 1.0.11

* Fix cast failure when running in Dart 2.
* Updated SDK version to 2.0.0-dev.17.0.
* Force split in empty then block in if with an else (#680).

# 1.0.10

* Don't split before `.` if the target expression is an argument list with a
  trailing comma (#548, #665).
* Preserve metadata on for-in variables (#648).
* Support optional `new`/`const` (#652).
* Better formatting of initialization lists after trailing commas (#658).

# 1.0.9

* Updated tests. No user-facing changes.

# 1.0.8

* Support v1 of `pkg/args`.

# 1.0.7

* Format multiline strings as block arguments (#570).
* Fix call to analyzer API.
* Support assert in initializer list experimental syntax (#522).

# 1.0.6

* Support URIs in part-of directives (#615).

# 1.0.5

* Support the latest version of `pkg/analyzer`.

# 1.0.4

* Ensure formatter throws an exception instead of introducing non-whitespace
  changes. This sanity check ensures the formatter does not erase user code
  when the formatter itself contains a bug.
* Preserve type arguments in generic typedefs (#619).
* Preserve type arguments in function expression invocations (#621).

# 1.0.3

* Preserve type arguments in generic function-typed parameters (#613).

# 1.0.2

* Support new generic function typedef syntax (#563).

# 1.0.1

* Ensure space between `-` and `--` (#170).
* Preserve a blank line between enum cases (#606).

# 1.0.0

* Handle mixed block and arrow bodied function arguments uniformly (#500).
* Don't add a spurious space after "native" (#541).
* Handle parenthesized and immediately invoked functions in argument lists
  like other function literals (#566).
* Preserve a blank line between an annotation and the first directive (#571).
* Fix splitting in generic methods with `=>` bodies (#584).
* Allow splitting between a parameter name and type (#585).
* Don't split after `<` when a collection is in statement position (#589).
* Force a split if the cascade target has non-obvious precedence (#590).
* Split more often if a cascade target contains a split (#591).
* Correctly report unchanged formatting when reading from stdin.

# 0.2.16

* Don't discard type arguments on method calls with closure arguments (#582).

# 0.2.15

* Support `covariant` modifier on methods.

# 0.2.14

* Update to analyzer 0.29.3. This should make dart_style a little more resilient
  to breaking changes in analyzer that add support for new syntax that
  dart_style can't format yet.

# 0.2.13

* Support generic method *parameters* as well as arguments.

# 0.2.12

* Add support for assert() in constructor initializers.
* Correctly indent the right-hand side of `is` and `as` expressions.
* Avoid splitting in index operators when possible.
* Support generic methods (#556).

# 0.2.11+1

* Fix test to not depend on analyzer error message.

# 0.2.11

* Widen dependency on analyzer to allow 0.29.x.

# 0.2.10

* Handle metadata annotations before parameters with trailing commas (#520).
* Always split enum declarations if they end in a trailing comma (#529).
* Add `--set-exit-if-changed` to set the exit code on a change (#365).

# 0.2.9

* Require analyzer 0.27.4, which makes trailing commas on by default.

# 0.2.8

* Format parameter lists with trailing commas like argument lists (#447).

# 0.2.7

* Make it strong mode clean.
* Put labels on their own line (#43).
* Gracefully handle IO errors when failing to overwrite a file (#473).
* Add a blank line after local functions, to match top level ones (#488).
* Improve indentation in non-block-bodied control flow statements (#494).
* Better indentation on very long return types (#503).
* When calling from JS, guess at which error to show when the code cannot be
  parsed (#504).
* Force a conditional operator to split if the condition does (#506).
* Preserve trailing commas in argument and parameter lists (#509).
* Split arguments preceded by comments (#511).
* Remove newlines after script tags (#513).
* Split before a single named argument if the argument itself splits (#514).
* Indent initializers in multiple variable declarations.
* Avoid passing an invalid Windows file URI to analyzer.
* Always split comma-separated sequences that contain a trailing comma.

# 0.2.6

* Support deploying an npm package exporting a formatCode method.

# 0.2.4

* Better handling for long collections with comments (#484).

# 0.2.3

* Support messages in assert() (#411).
* Don't put spaces around magic generic method annotation comments (#477).
* Always put member metadata annotations on their own line (#483).
* Indent functions in named argument lists with non-functions (#478).
* Force the parameter list to split if a split occurs inside a function-typed
  parameter.
* Don't force a split for before a single named argument if the argument itself
  splits.

# 0.2.2

* Upgrade to analyzer 0.27.0.
* Format configured imports and exports.

# 0.2.1

* `--version` command line argument (#240).
* Split the first `.` in a method chain if the target splits (#255).
* Don't collapse states that differ by unbound rule constraints (#424).
* Better handling for functions in method chains (#367, #398).
* Better handling of large parameter metadata annotations (#387, #444).
* Smarter splitting around collections in named parameters (#394).
* Split calls if properties in a chain split (#399).
* Don't allow splitting inside empty functions (#404).
* Consider a rule live if it constrains a rule in the overflow line (#407).
* Allow splitting in prefix expressions (#410).
* Correctly constrain collections in argument lists (#420, #463, #465).
* Better indentation of collection literals (#421, #469).
* Only show a hidden directory once in the output (#428).
* Allow splitting between type and variable name (#429, #439, #454).
* Better indentation for binary operators in `=>` bodies (#434.
* Tweak splitting around assignment (#436, #437).
* Indent multi-line collections in default values (#441).
* Don't drop metadata on part directives (#443).
* Handle `if` statements without curly bodies better (#448).
* Handle loop statements without curly bodies better (#449).
* Allow splitting before `get` and `set` (#462).
* Add `--indent` to specify leading indent (#464).
* Ensure collection elements line split separately (#474).
* Allow redirecting constructors to wrap (#475).
* Handle index expressions in the middle of call chains.
* Optimize splitting lines with many rules.

# 0.2.0

* Treat functions nested inside function calls like block arguments (#366).

# 0.2.0-rc.4

* Smarter indentation for function arguments (#369).

# 0.2.0-rc.3

* Optimize splitting complex lines (#391).

# 0.2.0-rc.2

* Allow splitting between adjacent strings (#201).
* Force multi-line comments to the next line (#241).
* Better splitting in metadata annotations in parameter lists (#247).
* New optimized line splitter (#360, #380).
* Allow splitting after argument name (#368).
* Parsing a statement fails if there is unconsumed input (#372).
* Don't force `for` fully split if initializers or updaters do (#375, #377).
* Split before `deferred` (#381).
* Allow splitting on `as` and `is` expressions (#384).
* Support null-aware operators (`?.`, `??`, and `??=`) (#385).
* Allow splitting before default parameter values (#389).

# 0.2.0-rc.1

* **BREAKING:** The `indent` argument to `new DartFormatter()` is now a number
  of *spaces*, not *indentation levels*.

* This version introduces a new n-way constraint system replacing the previous
  binary constraints. It's mostly an internal change, but allows us to fix a
  number of bugs that the old solver couldn't express solutions to.

  In particular, it forces argument and parameter lists to go one-per-line if
  they don't all fit in two lines. And it allows function and collection
  literals inside expressions to indent like expressions in some contexts.
  (#78, #97, #101, #123, #139, #141, #142, #143, et. al.)

* Indent cascades more deeply when the receiver is a method call (#137).
* Preserve newlines in collections containing line comments (#139).
* Allow multiple variable declarations on one line if they fit (#155).
* Prefer splitting at "." on non-identifier method targets (#161).
* Enforce a blank line before and after classes (#168).
* More precisely control newlines between declarations (#173).
* Preserve mandatory newlines in inline block comments (#178).
* Splitting inside type parameter and type argument lists (#184).
* Nest blocks deeper inside a wrapped conditional operator (#186).
* Split named arguments if the positional arguments split (#189).
* Re-indent line doc comments even if they are flush left (#192).
* Nest cascades like expressions (#200, #203, #205, #221, #236).
* Prefer splitting after `=>` over other options (#217).
* Nested non-empty collections force surrounding ones to split (#223).
* Allow splitting inside with and implements clauses (#228, #259).
* Allow splitting after `=` in a constructor initializer (#242).
* If a `=>` function's parameters split, split after the `=>` too (#250).
* Allow splitting between successive index operators (#256).
* Correctly indent wrapped constructor initializers (#257).
* Set failure exit code for malformed input when reading from stdin (#359).
* Do not nest blocks inside single-argument function and method calls.
* Do nest blocks inside `=>` functions.

# 0.1.8+2

* Allow using analyzer 0.26.0-alpha.0.

# 0.1.8+1

* Use the new `test` package runner internally.

# 0.1.8

* Update to latest `analyzer` and `args` packages.
* Allow cascades with repeated method names to be one line.

# 0.1.7

* Update to latest analyzer (#177).
* Don't discard annotations on initializing formals (#197).
* Optimize formatting deeply nested expressions (#108).
* Discard unused nesting level to improve performance (#108).
* Discard unused spans to improve performance (#108).
* Harden splits that contain too much nesting (#108).
* Try to avoid splitting single-element lists (#211).
* Avoid splitting when the first argument is a function expression (#211).

# 0.1.6

* Allow passing in selection to preserve through command line (#194).

# 0.1.5+1, 0.1.5+2, 0.1.5+3

* Fix test files to work in main Dart repo test runner.

# 0.1.5

* Change executable name from `dartformat` to `dartfmt`.

# 0.1.4

* Don't mangle comma after function-typed initializing formal (#156).
* Add `--dry-run` option to show files that need formatting (#67).
* Try to avoid splitting in before index argument (#158, #160).
* Support `await for` statements (#154).
* Don't delete commas between enum values with doc comments (#171).
* Put a space between nested unary `-` calls (#170).
* Allow `-t` flag to preserve compatibility with old formatter (#166).
* Support `--machine` flag for machine-readable output (#164).
* If no paths are provided, read source from stdin (#165).

# 0.1.3

* Split different operators with the same precedence equally (#130).
* No spaces for empty for loop clauses (#132).
* Don't touch files whose contents did not change (#127).
* Skip formatting files in hidden directories (#125).
* Don't include trailing whitespace when preserving selection (#124).
* Force constructor initialization lists to their own line if the parameter
  list is split across multiple lines (#151).
* Allow splitting in index operator calls (#140).
* Handle sync* and async* syntax (#151).
* Indent the parameter list more if the body is a wrapped "=>" (#144).

# 0.1.2

* Move split conditional operators to the beginning of the next line.

# 0.1.1

* Support formatting enums (#120).
* Handle Windows line endings in multiline strings (#126).
* Increase nesting for conditional operators (#122).<|MERGE_RESOLUTION|>--- conflicted
+++ resolved
@@ -1,12 +1,10 @@
 # 1.1.3
 
-<<<<<<< HEAD
 * Preserve whitespace in multi-line strings inside string interpolations (#711).
   **Note!** This bug means that dart_style 1.1.2 may make semantics changes to
   your strings. You should avoid that version and use 1.1.3.
-=======
+
 * Set max SDK version to <3.0.0, and adjusted other dependencies.
->>>>>>> ae95bde9
 
 # 1.1.2
 
