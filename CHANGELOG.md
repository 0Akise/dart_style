--- conflicted
+++ resolved
@@ -1,11 +1,10 @@
-<<<<<<< HEAD
 # 1.3.2
+
 * Restore the code that publishes the dart-style npm package.
-=======
+
 # 1.3.1
 
 * Fix crash in formatting complex method chains (#855).
->>>>>>> e8f8e914
 
 # 1.3.0
 
