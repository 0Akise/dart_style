--- conflicted
+++ resolved
@@ -49,7 +49,7 @@
       name: cli_util
       url: "https://pub.dartlang.org"
     source: hosted
-    version: "0.1.3"
+    version: "0.1.3+2"
   collection:
     dependency: transitive
     description:
@@ -77,7 +77,7 @@
       name: csslib
       url: "https://pub.dartlang.org"
     source: hosted
-    version: "0.14.4"
+    version: "0.14.4+1"
   front_end:
     dependency: transitive
     description:
@@ -168,7 +168,7 @@
       name: matcher
       url: "https://pub.dartlang.org"
     source: hosted
-    version: "0.12.3"
+    version: "0.12.3+1"
   meta:
     dependency: transitive
     description:
@@ -245,7 +245,7 @@
       name: shelf
       url: "https://pub.dartlang.org"
     source: hosted
-    version: "0.7.3+2"
+    version: "0.7.3+3"
   shelf_packages_handler:
     dependency: transitive
     description:
@@ -322,7 +322,7 @@
       name: test
       url: "https://pub.dartlang.org"
     source: hosted
-    version: "1.2.0"
+    version: "1.3.0"
   test_descriptor:
     dependency: "direct dev"
     description:
@@ -350,7 +350,7 @@
       name: utf
       url: "https://pub.dartlang.org"
     source: hosted
-    version: "0.9.0+4"
+    version: "0.9.0+5"
   vm_service_client:
     dependency: transitive
     description:
@@ -380,8 +380,4 @@
     source: hosted
     version: "2.1.14"
 sdks:
-<<<<<<< HEAD
-  dart: ">=2.0.0-dev.62.0 <=2.0.0-edge.69a15d20069891ed13e7c65a6810527b4a9f9e40"
-=======
-  dart: ">=2.0.0-dev.62.0 <=2.0.0-dev.68.0"
->>>>>>> ae95bde9
+  dart: ">=2.0.0-dev.62.0 <=2.0.0-edge.69a15d20069891ed13e7c65a6810527b4a9f9e40"